--- conflicted
+++ resolved
@@ -9,15 +9,8 @@
           "docs/makeSite"
 
   SBT_PUBLISH:
-<<<<<<< HEAD
-    - sbt "releaseBloop"
-=======
-    # There is a bug in sbt that ignores these settings when defined in `.sbt` files and plugins :(
-    - sbt "set pgpPublicRing in Global := file(\"/drone/.gnupg/pubring.asc\")" \
-          "set pgpSecretRing in Global := file(\"/drone/.gnupg/secring.asc\")" \
-          "docs/ghpagesPushSite" \
+    - sbt "docs/ghpagesPushSite" \
           "releaseBloop"
->>>>>>> 6c9d11ae
 
   SBT_RELEASE:
     - sbt "frontend/updateHomebrewFormula" \
